// Copyright 2002-2015, University of Colorado Boulder

/**
 * Model for the intensity meter, including the position of the sensor, body, the reading values, etc.
 * When multiple rays hit the sensor, they are summed up.
 *
 * @author Chandrashekar Bemagoni (Actual Concepts)
 * @author Sam Reid
 */
define( function( require ) {
  'use strict';

  // modules
  var inherit = require( 'PHET_CORE/inherit' );
  var PropertySet = require( 'AXON/PropertySet' );
  var Vector2 = require( 'DOT/Vector2' );
  var Shape = require( 'KITE/Shape' );
  var Reading = require( 'BENDING_LIGHT/common/model/Reading' );

  /**
   *
   * @param {number} sensorX - sensor x position in model values
   * @param {number} sensorY - sensor y position in model values
   * @param {number} bodyX - body x position in model values
   * @param {number} bodyY - body y position in model values
   * @constructor
   */
  function IntensityMeter( sensorX, sensorY, bodyX, bodyY ) {

    PropertySet.call( this, {
        reading: Reading.MISS,  // value to show on the body
        sensorPosition: new Vector2( sensorX, sensorY ),
        bodyPosition: new Vector2( bodyX, bodyY ),
        enabled: false // True if it is in the play area
      }
    );

    //
    this.newSensorPosition = new Vector2();

    //
    this.newBodyPosition = new Vector2();

    // accumulation of readings
    this.rayReadings = [];
  }

  return inherit( PropertySet, IntensityMeter, {

      /**
       * @public
       * @param {number} deltaX - amount space in x the sensor translated.
       * @param {number} deltaY - amount space in y the sensor translated.
       */
      translateSensorXY: function( deltaX, deltaY ) {
        this.newSensorPosition.x = this.sensorPosition.x + deltaX;
        this.newSensorPosition.y = this.sensorPosition.y + deltaY;
        this.sensorPositionProperty.set( this.newSensorPosition );
        this.sensorPositionProperty._notifyObservers();
      },

      /**
       * @public
       * @param {number} deltaX - amount space in x the body translated.
       * @param {number} deltaY - amount space in y the body translated.
       */
      translateBodyXY: function( deltaX, deltaY ) {
        this.newBodyPosition.x = this.bodyPosition.x + deltaX;
        this.newBodyPosition.y = this.bodyPosition.y + deltaY;
        this.bodyPositionProperty.set( this.newBodyPosition );
        this.bodyPositionProperty._notifyObservers();
      },

      /**
       * @public
       * @returns {Shape}
       */
      getSensorShape: function() {
        // fine tuned to match the given image
        var radius = 1.215E-6;
        return new Shape().arcPoint( this.sensorPosition, radius, 0, Math.PI * 2, false );
      },

      /**
       * Should be called before a model update so that values from last computation
       * don't leak over into the next summation
       * @public
       */
      clearRayReadings: function() {
        this.rayReadings = [];
        this.readingProperty.set( Reading.MISS );
      },

      /**
       * Add a new reading to the accumulator and update the readout
       * @public
<<<<<<< HEAD
       * @param {Reading/ MISS} rayReading
=======
       * @param {Reading/ MISS} r - intensity of the wave
>>>>>>> 9a3ea13c
       */
      addRayReading: function( rayReading ) {
        this.rayReadings.push( rayReading );
        this.updateReading();
      },

      /**
       * Update the body text based on the accumulated Reading values
       * @private
       */
      updateReading: function() {

        // enumerate the hits
        var hits = [];
        this.rayReadings.forEach( function( rayReading ) {
          if ( rayReading.isHit() ) {
            hits.push( rayReading );
          }
        } );

        // if not hits, say "MISS"
        if ( hits.length === 0 ) {
          this.readingProperty.set( Reading.MISS );
        }
        else // otherwise, sum the intensities
        {
          var total = 0.0;
          hits.forEach( function( hit ) {
            total += hit.value;
          } );
          this.readingProperty.set( new Reading( total ) );
        }
      },

      /**
       * @public
       * @param {number} deltaX - amount of space in x direction intensity meter node to be translated
       * @param {number} deltaY - amount of space in y direction intensity meter node to be translated
       */
      translateAllXY: function( deltaX, deltaY ) {
        this.translateBodyXY( deltaX, deltaY );
        this.translateSensorXY( deltaX, deltaY );
      }
    },
    {
      Reading: Reading
    } );
} );<|MERGE_RESOLUTION|>--- conflicted
+++ resolved
@@ -94,14 +94,10 @@
       /**
        * Add a new reading to the accumulator and update the readout
        * @public
-<<<<<<< HEAD
-       * @param {Reading/ MISS} rayReading
-=======
        * @param {Reading/ MISS} r - intensity of the wave
->>>>>>> 9a3ea13c
        */
-      addRayReading: function( rayReading ) {
-        this.rayReadings.push( rayReading );
+      addRayReading: function( r ) {
+        this.rayReadings.push( r );
         this.updateReading();
       },
 
