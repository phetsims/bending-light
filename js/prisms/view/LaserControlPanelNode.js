// Copyright 2002-2015, University of Colorado Boulder

/**
 * Control panel for the laser in the "prisms" Screen, such as choosing whether it is white light or one color, and the
 * wavelength.
 *
 * @author Chandrashekar Bemagoni (Actual Concepts)
 * @author Sam Reid
 */
define( function( require ) {
  'use strict';

  // modules
  var inherit = require( 'PHET_CORE/inherit' );
  var Panel = require( 'SUN/Panel' );
  var PhetFont = require( 'SCENERY_PHET/PhetFont' );
  var AquaRadioButton = require( 'SUN/AquaRadioButton' );
  var VBox = require( 'SCENERY/nodes/VBox' );
  var Text = require( 'SCENERY/nodes/Text' );
  var Bounds2 = require( 'DOT/Bounds2' );
  var WavelengthSlider = require( 'SCENERY_PHET/WavelengthSlider' );
  var Property = require( 'AXON/Property' );
  var Rectangle = require( 'SCENERY/nodes/Rectangle' );
  var ArrowButton = require( 'SCENERY_PHET/buttons/ArrowButton' );
  var Node = require( 'SCENERY/nodes/Node' );
  var VisibleColor = require( 'SCENERY_PHET/VisibleColor' );
  var BendingLightConstants = require( 'BENDING_LIGHT/common/BendingLightConstants' );
  var StringUtils = require( 'PHETCOMMON/util/StringUtils' );

  // strings
  var oneColorString = require( 'string!BENDING_LIGHT/oneColor' );
  var whiteLightString = require( 'string!BENDING_LIGHT/whiteLight' );
  var units_nmString = require( 'string!BENDING_LIGHT/units_nm' );
  var waveLengthPattern = require( 'string!BENDING_LIGHT/waveLengthPattern' );

  // constants
  var PLUS_MINUS_SPACING = 4;

  /**
   *
<<<<<<< HEAD
   * @param {Property<string>} colorModeProperty - to indicate ray in singleColor or white .
   * @param {Property<number>} wavelengthProperty
=======
   * @param { Property.<string>} colorModeProperty - to indicate ray in singleColor or white .
   * @param {Property.<number>} wavelengthProperty
>>>>>>> 9a3ea13c
   * @param {Object} [options] - options that can be passed on to the underlying node
   * @constructor
   */
  function LaserControlPanelNode( colorModeProperty, wavelengthProperty, options ) {

    var laserControlPanelNode = this;
    var MAX_WIDTH = options.minWidth - 35;


    options = _.extend( {
      fill: '#EEEEEE ',
      stroke: '#696969',
      lineWidth: 1.5,
      cornerRadius: 5,
      xMargin: 5,
      yMargin: 10
    }, options );

    var createButtonTextNode = function( text ) {
      var itemName = new Text( text, { font: new PhetFont( 12 ) } );
      if ( itemName.width > MAX_WIDTH ) {
        itemName.scale( MAX_WIDTH / itemName.width );
      }
      return itemName;
    };

    var aquaRadioButtonOptions = { radius: 7, font: new PhetFont( 12 ) };

    // create the radio buttons
    var whiteLightRadio = new AquaRadioButton( colorModeProperty, 'white', createButtonTextNode( whiteLightString ),
      aquaRadioButtonOptions );
    var oneColorRadio = new AquaRadioButton( colorModeProperty, 'singleColor', createButtonTextNode( oneColorString ),
      aquaRadioButtonOptions );

    var maxRadioButtonWidth = _.max( [ whiteLightRadio, oneColorRadio ], function( item ) {
      return item.width;
    } ).width;

    // Touch areas
    var touchExpansion = 5;
    oneColorRadio.touchArea = new Bounds2( oneColorRadio.localBounds.minX - touchExpansion, oneColorRadio.localBounds.minY,
      oneColorRadio.localBounds.minX + maxRadioButtonWidth, oneColorRadio.localBounds.maxY );

    whiteLightRadio.touchArea = new Bounds2( whiteLightRadio.localBounds.minX - touchExpansion, whiteLightRadio.localBounds.minY,
      whiteLightRadio.localBounds.minX + maxRadioButtonWidth, whiteLightRadio.localBounds.maxY );

    this.wavelengthProperty = new Property( wavelengthProperty.value * 1E9 );

    // Create  WavelengthSlider node
    var wavelengthSlider = new WavelengthSlider( this.wavelengthProperty, {
      cursorStroke: 'white',
      maxWavelength: BendingLightConstants.LASER_MAX_WAVELENGTH,
      thumbWidth: 20,
      thumbHeight: 20,
      trackWidth: MAX_WIDTH,
      trackHeight: 20,
      tweakersVisible: false,
      valueVisible: false,
      thumbTouchAreaExpandY: 4,
      pointerAreasOverTrack: true
    } );

    var wavelengthValueText = new Text( this.wavelengthProperty.get() + ' ' + units_nmString );
    var wavelengthBoxShape = new Rectangle( 0, 0, new Text( units_nmString ).width + 31, 18, 2, 2, {
      fill: 'white',
      stroke: 'black'
    } );

    var plusButton = new ArrowButton( 'right', function propertyPlus() {
      laserControlPanelNode.wavelengthProperty.set(
        Math.min( laserControlPanelNode.wavelengthProperty.get() + 1, BendingLightConstants.LASER_MAX_WAVELENGTH ) );
    }, {
      scale: 0.6
    } );
    plusButton.touchArea = new Bounds2( plusButton.localBounds.minX - 20, plusButton.localBounds.minY - 5,
      plusButton.localBounds.maxX + 20, plusButton.localBounds.maxY + 10 );

    var minusButton = new ArrowButton( 'left', function propertyMinus() {
      laserControlPanelNode.wavelengthProperty.set(
        Math.max( laserControlPanelNode.wavelengthProperty.get() - 1, VisibleColor.MIN_WAVELENGTH ) );
    }, {
      scale: 0.6
    } );
    this.wavelengthProperty.link( function( wavelength ) {
      plusButton.enabled = ( wavelength < BendingLightConstants.LASER_MAX_WAVELENGTH);
      minusButton.enabled = ( wavelength > VisibleColor.MIN_WAVELENGTH );
    } );
    minusButton.touchArea = new Bounds2( minusButton.localBounds.minX - 20, minusButton.localBounds.minY - 5,
      minusButton.localBounds.maxX + 20, minusButton.localBounds.maxY + 10 );

    wavelengthBoxShape.centerX = wavelengthSlider.centerX;
    wavelengthBoxShape.bottom = wavelengthSlider.top - 5;

    wavelengthValueText.centerX = wavelengthBoxShape.centerX;
    wavelengthValueText.centerY = wavelengthBoxShape.centerY;

    // Plus button to the right of the value
    plusButton.left = wavelengthBoxShape.right + PLUS_MINUS_SPACING;
    plusButton.centerY = wavelengthBoxShape.centerY;

    // Minus button to the left of the value
    minusButton.right = wavelengthBoxShape.left - PLUS_MINUS_SPACING;
    minusButton.centerY = wavelengthBoxShape.centerY;

    var wavelengthValue = new Node( {
      children: [ minusButton, wavelengthBoxShape, wavelengthValueText, plusButton, wavelengthSlider ]
    } );

    colorModeProperty.link( function() {
      wavelengthValue.setPickable( colorModeProperty.value === 'singleColor' );
      wavelengthValue.opacity = colorModeProperty.value === 'singleColor' ? 1 : 0.4;
    } );

    var content = new VBox( {
      spacing: 8.4,
      children: [ whiteLightRadio, oneColorRadio, wavelengthValue ],
      align: 'left'
    } );

    this.wavelengthProperty.link( function( wavelength ) {
      wavelengthProperty.set( wavelength / 1E9 );
      wavelengthValueText.setText( StringUtils.format( waveLengthPattern, wavelength, units_nmString ) );
    } );

    Panel.call( this, content, options );
  }

  return inherit( Panel, LaserControlPanelNode, {

    /**
     * @public
     */
    reset: function() {
      this.wavelengthProperty.reset();
    }
  } );
} );<|MERGE_RESOLUTION|>--- conflicted
+++ resolved
@@ -38,13 +38,8 @@
 
   /**
    *
-<<<<<<< HEAD
-   * @param {Property<string>} colorModeProperty - to indicate ray in singleColor or white .
-   * @param {Property<number>} wavelengthProperty
-=======
    * @param { Property.<string>} colorModeProperty - to indicate ray in singleColor or white .
    * @param {Property.<number>} wavelengthProperty
->>>>>>> 9a3ea13c
    * @param {Object} [options] - options that can be passed on to the underlying node
    * @constructor
    */
